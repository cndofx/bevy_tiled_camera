[package]
<<<<<<< HEAD
name = "bevy_tiled_camera"
edition = "2021"
=======
>>>>>>> fbd90c6b
authors = ["sark"]
description = "A camera for rendering low resolution pixel art in bevy."
edition = "2021"
homepage = "https://github.com/sarkahn/bevy_tiled_camera"
keywords = ["bevy", "2d", "camera", "pixels"]
license = "MIT"
name = "bevy_tiled_camera"
readme = "README.md"
<<<<<<< HEAD
version = "0.4.0"
=======
repository = "https://github.com/sarkahn/bevy_tiled_camera"
version = "0.3.1"
>>>>>>> fbd90c6b

# See more keys and their definitions at https://doc.rust-lang.org/cargo/reference/manifest.html

[dependencies]
<<<<<<< HEAD
bevy = { default_features=false, features=["render"], git = "https://github.com/bevyengine/bevy", rev = "c6222f1acc4a5d4478b5cb188f0eda24afb6546a" }
sark_grids = "0.4.0"

[dev-dependencies]
assert_approx_eq = "1.1.0"
bevy = { default-features = false, features = ["png", "bevy_winit", "render", "x11"], git = "https://github.com/bevyengine/bevy", rev = "c6222f1acc4a5d4478b5cb188f0eda24afb6546a"}
=======
bevy = {version = "0.7", default-features = false, features = ["render"]}

[dev-dependencies]
assert_approx_eq = "1.1.0"
bevy = {version = "0.7", default-features = false, features = ["png", "bevy_winit", "bevy_render", "x11"]}
>>>>>>> fbd90c6b
<|MERGE_RESOLUTION|>--- conflicted
+++ resolved
@@ -1,38 +1,18 @@
 [package]
-<<<<<<< HEAD
 name = "bevy_tiled_camera"
 edition = "2021"
-=======
->>>>>>> fbd90c6b
 authors = ["sark"]
 description = "A camera for rendering low resolution pixel art in bevy."
-edition = "2021"
 homepage = "https://github.com/sarkahn/bevy_tiled_camera"
 keywords = ["bevy", "2d", "camera", "pixels"]
 license = "MIT"
-name = "bevy_tiled_camera"
 readme = "README.md"
-<<<<<<< HEAD
 version = "0.4.0"
-=======
-repository = "https://github.com/sarkahn/bevy_tiled_camera"
-version = "0.3.1"
->>>>>>> fbd90c6b
-
-# See more keys and their definitions at https://doc.rust-lang.org/cargo/reference/manifest.html
 
 [dependencies]
-<<<<<<< HEAD
 bevy = { default_features=false, features=["render"], git = "https://github.com/bevyengine/bevy", rev = "c6222f1acc4a5d4478b5cb188f0eda24afb6546a" }
 sark_grids = "0.4.0"
 
 [dev-dependencies]
 assert_approx_eq = "1.1.0"
-bevy = { default-features = false, features = ["png", "bevy_winit", "render", "x11"], git = "https://github.com/bevyengine/bevy", rev = "c6222f1acc4a5d4478b5cb188f0eda24afb6546a"}
-=======
-bevy = {version = "0.7", default-features = false, features = ["render"]}
-
-[dev-dependencies]
-assert_approx_eq = "1.1.0"
-bevy = {version = "0.7", default-features = false, features = ["png", "bevy_winit", "bevy_render", "x11"]}
->>>>>>> fbd90c6b
+bevy = { default-features = false, features = ["png", "bevy_winit", "render", "x11"], git = "https://github.com/bevyengine/bevy", rev = "c6222f1acc4a5d4478b5cb188f0eda24afb6546a"}